# -*- coding: utf-8 -*-

#   Copyright (c) 2010-2016, MIT Probabilistic Computing Project
#
#   Licensed under the Apache License, Version 2.0 (the "License");
#   you may not use this file except in compliance with the License.
#   You may obtain a copy of the License at
#
#       http://www.apache.org/licenses/LICENSE-2.0
#
#   Unless required by applicable law or agreed to in writing, software
#   distributed under the License is distributed on an "AS IS" BASIS,
#   WITHOUT WARRANTIES OR CONDITIONS OF ANY KIND, either express or implied.
#   See the License for the specific language governing permissions and
#   limitations under the License.

import contextlib
import itertools
import pytest

from bayeslite import bayesdb_open
from bayeslite.exception import BQLError
from bayeslite.exception import BQLParseError


'''This test provides coverage for ESTIMATE and SIMULATE of conditional mutual
information queries for univariate and multivariate targets and conditioning
statements.'''


@contextlib.contextmanager
def smoke_bdb():
    with bayesdb_open(':memory:') as bdb:
        bdb.sql_execute('CREATE TABLE t (a, b, c, d, e)')

        for a, b, c, d, e in itertools.product(*([range(2)]*4+[['x','y']])):
            # XXX Insert synthetic data generator here.
            bdb.sql_execute('''
                INSERT INTO t (a, b, c, d, e) VALUES (?, ?, ?, ?, ?)
            ''', (a, b, c, d, e))

        bdb.execute('''
            CREATE POPULATION p FOR t WITH SCHEMA (
                MODEL a, b, c, d AS NUMERICAL;
                MODEL e AS NOMINAL
            )
        ''')

        bdb.execute('CREATE METAMODEL m1 FOR p;')
        bdb.execute('INITIALIZE 10 MODELS FOR m1;')

        bdb.execute('CREATE METAMODEL m2 FOR p;')
        bdb.execute('INITIALIZE 10 MODELS FOR m2;')
        yield bdb


def test_estimate_cmi_basic__ci_slow():
    with smoke_bdb() as bdb:
        bql = '''
            ESTIMATE MUTUAL INFORMATION OF a WITH b
            BY p
            MODELED BY m1
        '''
        result = bdb.execute(bql).fetchall()
        assert len(result) == 1


def test_estimate_cmi_no_condition():
    with smoke_bdb() as bdb:
        # Univariate targets.
        bql = '''
            ESTIMATE MUTUAL INFORMATION OF a WITH b USING 10 SAMPLES
            BY p
        '''
        result = bdb.execute(bql).fetchall()
        assert len(result) == 1
        # Multivariate targets.
        bql = '''
            ESTIMATE MUTUAL INFORMATION OF (a, e) WITH b USING 10 SAMPLES
            BY p
        '''
        result = bdb.execute(bql).fetchall()
        assert len(result) == 1


def test_estimate_cmi_equality_condition():
    with smoke_bdb() as bdb:
        # Univariate targets.
        bql = '''
            ESTIMATE
                MUTUAL INFORMATION OF a WITH b GIVEN
                    (c = 1, e = 'x') USING 10 SAMPLES
            BY p;
        '''
        result = bdb.execute(bql).fetchall()
        assert len(result) == 1
        # Multivariate targets.
        bql = '''
            ESTIMATE
                MUTUAL INFORMATION OF (a, d) WITH b GIVEN
                    (c = 1, e = 'x') USING 10 SAMPLES
            BY p;
        '''
        result = bdb.execute(bql).fetchall()
        assert len(result) == 1


def test_estiamte_cmi_marginal_condition__ci_slow():
    with smoke_bdb() as bdb:
        # Univariate targets.
        bql = '''
            ESTIMATE
                MUTUAL INFORMATION OF a WITH b GIVEN (d) USING 10 SAMPLES
            BY p;
        '''
        result = bdb.execute(bql).fetchall()
        assert len(result) == 1
        # Multivariate targets.
        bql = '''
            ESTIMATE
                MUTUAL INFORMATION OF (a, b) WITH (c) GIVEN (d=1, e)
                USING 10 SAMPLES
            BY p;
        '''
        result = bdb.execute(bql).fetchall()
        assert len(result) == 1


def test_estiamte_cmi_equality_marginal_condition__ci_slow():
    with smoke_bdb() as bdb:
        # Univariate targets.
        bql = '''
            ESTIMATE
                MUTUAL INFORMATION OF a WITH b
                    GIVEN (d, c = 1) USING 10 SAMPLES
            BY p;
        '''
        result = bdb.execute(bql).fetchall()
        assert len(result) == 1
        # Multivariate targets.
        bql = '''
            ESTIMATE
                MUTUAL INFORMATION OF a WITH (e, b)
                    GIVEN (d, c = 1) USING 10 SAMPLES
            BY p;
        '''
        result = bdb.execute(bql).fetchall()
        assert len(result) == 1


def test_simulate_cmi__ci_slow():
    with smoke_bdb() as bdb:

        # Univariate targets.
        bdb.execute('''
            CREATE TABLE f1 AS
                SIMULATE
                    MUTUAL INFORMATION OF a WITH b USING 10 SAMPLES
                        AS "mutinf(a,b)"
                FROM MODELS OF p
        ''')
        cursor = bdb.execute('SELECT * FROM f1;')
        assert cursor.description[0][0] == 'mutinf(a,b)'
        results = cursor.fetchall()
        assert len(results) == 20
        assert all(len(r) == 1 for r in results)

        # Univariate and multivariate targets.
        bdb.execute('''
            CREATE TABLE IF NOT EXISTS f2 AS
                SIMULATE
                    MUTUAL INFORMATION OF a WITH b USING 10 SAMPLES
                        AS "mutinf2(a,b)",
                    MUTUAL INFORMATION OF a WITH (e, b) GIVEN (c=1, d)
                        USING 2 SAMPLES AS "mutinf2(a,bf|c=1,d)"
                FROM MODELS OF p MODELED BY m1
        ''')
        cursor = bdb.execute('SELECT * FROM f2;')
        assert cursor.description[0][0] == 'mutinf2(a,b)'
        assert cursor.description[1][0] == 'mutinf2(a,bf|c=1,d)'
        # m1 has 10 models, so expect 10 results.
        results = cursor.fetchall()
        assert len(results) == 10
        assert all(len(r) == 2 for r in results)

        # f1 already exists
        with pytest.raises(BQLError):
            bdb.execute('''
                CREATE TABLE f1 AS
                    SIMULATE
                        MUTUAL INFORMATION OF a WITH b USING 10 SAMPLES
                            AS "mutinf(a,b)"
                    FROM MODELS OF p MODELED BY m1
            ''')

        # f1 already exists, so this query should not be run. If it was
        # run then the cursor would have 10 results instead of 20 from the
        # previous invocation.
        bdb.execute('''
            CREATE TABLE IF NOT EXISTS f1 AS
                SIMULATE
                    MUTUAL INFORMATION OF a WITH b USING 10 SAMPLES
                        AS "mutinf(a,b)"
                FROM MODELS OF p
                MODELED BY m1
        ''')
        cursor = bdb.execute('SELECT * FROM f1;')
        assert cursor.description[0][0] == 'mutinf(a,b)'
        assert len(cursor.fetchall()) == 20


def test_simulate_cmi_missing_table():
    with smoke_bdb() as bdb:
<<<<<<< HEAD
        bdb.execute('''
            SIMULATE MUTUAL INFORMATION OF a WITH b USING 10 SAMPLES
            FROM MODELS OF p;
        ''')
        bdb.execute('''
            SIMULATE MUTUAL INFORMATION OF a WITH b USING 10 SAMPLES
            FROM MODELS OF p
            MODELED BY m1;
        ''')
        bdb.execute('''
            SIMULATE 1 + MUTUAL INFORMATION OF a WITH b USING 10 SAMPLES
            FROM MODELS OF p
            MODELED BY m1;
        ''')
=======
        # No modeled by.
        with pytest.raises(BQLError):
            bdb.execute('''
                SIMULATE MUTUAL INFORMATION OF a WITH b USING 10 SAMPLES
                FROM MODELS OF p;
            ''')
        # With modeled by.
        with pytest.raises(BQLError):
            bdb.execute('''
                SIMULATE MUTUAL INFORMATION OF a WITH b USING 10 SAMPLES
                FROM MODELS OF p
                MODELED BY m1;
            ''')
>>>>>>> 1cbe74df

def test_simulate_cmi_missing_models_of():
    # SIMULATE of MUTUAL INFORMATION requires FROM MODELS OF, so specifying
    # a non population quantity should raise.
    with smoke_bdb() as bdb:
        with pytest.raises(BQLParseError):
            bdb.execute('''
                SIMULATE MUTUAL INFORMATION OF a WITH b USING 10 SAMPLES
                FROM p LIMIT 10;
            ''')

def test_simulate_models_population_variables():
    # SIMULATE FROM MODELS OF does not accept population variables.
    with smoke_bdb() as bdb:
        with pytest.raises(BQLParseError):
            bdb.execute('''
                SIMULATE a, b FROM MODELS OF p LIMIT 10;
            ''')<|MERGE_RESOLUTION|>--- conflicted
+++ resolved
@@ -211,7 +211,6 @@
 
 def test_simulate_cmi_missing_table():
     with smoke_bdb() as bdb:
-<<<<<<< HEAD
         bdb.execute('''
             SIMULATE MUTUAL INFORMATION OF a WITH b USING 10 SAMPLES
             FROM MODELS OF p;
@@ -226,21 +225,6 @@
             FROM MODELS OF p
             MODELED BY m1;
         ''')
-=======
-        # No modeled by.
-        with pytest.raises(BQLError):
-            bdb.execute('''
-                SIMULATE MUTUAL INFORMATION OF a WITH b USING 10 SAMPLES
-                FROM MODELS OF p;
-            ''')
-        # With modeled by.
-        with pytest.raises(BQLError):
-            bdb.execute('''
-                SIMULATE MUTUAL INFORMATION OF a WITH b USING 10 SAMPLES
-                FROM MODELS OF p
-                MODELED BY m1;
-            ''')
->>>>>>> 1cbe74df
 
 def test_simulate_cmi_missing_models_of():
     # SIMULATE of MUTUAL INFORMATION requires FROM MODELS OF, so specifying
