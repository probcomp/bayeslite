--- conflicted
+++ resolved
@@ -122,7 +122,6 @@
 ])
 
 def is_query(phrase):
-<<<<<<< HEAD
     if isinstance(phrase, Select):          return True
     if isinstance(phrase, Estimate):        return True
     if isinstance(phrase, EstCols):         return True
@@ -131,7 +130,6 @@
     if isinstance(phrase, InferAuto):       return True
     if isinstance(phrase, InferExplicit):   return True
     if isinstance(phrase, Simulate):        return True
-=======
     if isinstance(phrase, Select):
         return True
     if isinstance(phrase, Estimate):
@@ -148,7 +146,6 @@
         return True
     if isinstance(phrase, Simulate):
         return True
->>>>>>> 6ce6b43f
     return False
 
 Select = namedtuple('Select', [
@@ -342,18 +339,6 @@
 ExpBQLPredictConf = namedtuple('ExpBQLPredictConf', ['column'])
 
 def is_bql(exp):
-<<<<<<< HEAD
-    if isinstance(exp, ExpBQLPredProb):     return True
-    if isinstance(exp, ExpBQLProb):         return True
-    if isinstance(exp, ExpBQLTyp):          return True
-    if isinstance(exp, ExpBQLSim):          return True
-    if isinstance(exp, ExpBQLDepProb):      return True
-    if isinstance(exp, ExpBQLMutInf):       return True
-    if isinstance(exp, ExpBQLCorrel):       return True
-    if isinstance(exp, ExpBQLCorrelPval):   return True
-    if isinstance(exp, ExpBQLPredict):      return True
-    if isinstance(exp, ExpBQLPredictConf):  return True
-=======
     if isinstance(exp, ExpBQLPredProb):
         return True
     if isinstance(exp, ExpBQLProb):
@@ -368,11 +353,12 @@
         return True
     if isinstance(exp, ExpBQLCorrel):
         return True
+    if isinstance(exp, ExpBQLCorrelPval):
+        return True
     if isinstance(exp, ExpBQLPredict):
         return True
     if isinstance(exp, ExpBQLPredictConf):
         return True
->>>>>>> 6ce6b43f
     return False
 
 LitNull = namedtuple('LitNull', ['value'])
