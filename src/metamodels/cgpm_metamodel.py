--- conflicted
+++ resolved
@@ -613,7 +613,6 @@
     variables = []
     categoricals = {}
     cgpm_composition = []
-    deferred_dist = {}
     modelled = set()
     subsample = None
 
@@ -699,21 +698,11 @@
                         continue
                     needed.add(var)
                     # XXX check agreement with statistical type
-<<<<<<< HEAD
                     assert len(cctypes) == len(ccargs)
                     # Retrieve the default dist and params.
                     _, dist, params = _retrieve_stattype_dist_params(var)
                     cctypes.append(dist)
                     ccargs.append(params)
-=======
-                    n = len(cctypes)
-                    assert n == len(ccargs)
-                    cctypes.append(None)
-                    ccargs.append(None)
-                    if var not in deferred_dist:
-                        deferred_dist[var] = []
-                    deferred_dist[var].append((cctypes, ccargs, n))
->>>>>>> d7a08496
                 else:
                     # Finally, add a cgpm_composition record.
                     cgpm_composition.append({
@@ -764,20 +753,6 @@
     if needed:
         raise BQLError(bdb, 'Unmodellable variables: %r' % (needed,))
 
-<<<<<<< HEAD
-=======
-    # Assign the deferred distribution types and parameters.  All
-    # should be accounted for by now -- otherwise one of the previous
-    # exceptions should have been raised.
-    for var, stattype, dist, params in variables:
-        if var in deferred_dist:
-            for cctypes, ccargs, i in deferred_dist[var]:
-                cctypes[i] = dist
-                ccargs[i] = params
-            del deferred_dist[var]
-    assert not deferred_dist
-
->>>>>>> d7a08496
     # Finally, create a CGPM schema.
     return {
         'variables': variables,
