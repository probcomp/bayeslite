package:
  name: bayeslite
  version: {{ CONDA_PACKAGE_VERSION }}

source:
  path: ../

build:
  script: python setup.py install

requirements:
  build:
    - cython 0.23.*
    - git
    - jsonschema
    - numpy 1.11.*
    - python 2.7.*
  run:
    - apsw
    - cgpm
    - crosscat
    - jsonschema
    - loom 0.2.10
    - numpy 1.11.*
    - scipy 0.17.*
    - six 1.10.*

test:
  requires:
    - apsw
<<<<<<< HEAD
    - cgpm
    - crosscat
=======
    - loom 0.2.10
>>>>>>> 61fcc3b9
    - pandas 0.18.*
    - pytest 2.8.*
    - python 2.7.*
  commands:
    - python -m pytest --pyargs bayeslite -k "not __ci_"

about:
  home: https://github.com/probcomp/bayeslite
  license: Apache
  license_file: LICENSE.txt<|MERGE_RESOLUTION|>--- conflicted
+++ resolved
@@ -28,12 +28,9 @@
 test:
   requires:
     - apsw
-<<<<<<< HEAD
     - cgpm
     - crosscat
-=======
     - loom 0.2.10
->>>>>>> 61fcc3b9
     - pandas 0.18.*
     - pytest 2.8.*
     - python 2.7.*
